--- conflicted
+++ resolved
@@ -70,8 +70,7 @@
         obs6 = np.random.random(obs_size)
         terminal6 = False
 
-<<<<<<< HEAD
-        state = memory.get_recent_state(obs0)
+        state = np.array(memory.get_recent_state(obs0))
         assert state.shape == (2,) + obs_size
         assert np.allclose(state[0], 0.)
         assert np.all(state[1] == obs0)
@@ -79,84 +78,40 @@
         # memory.append takes the current observation, the reward after taking an action and if
         # the *new* observation is terminal, thus `obs0` and `terminal1` is correct.
         memory.append(obs0, 0, 0., terminal1)
-        state = memory.get_recent_state(obs1)
+        state = np.array(memory.get_recent_state(obs1))
         assert state.shape == (2,) + obs_size
         assert np.all(state[0] == obs0)
         assert np.all(state[1] == obs1)
 
         memory.append(obs1, 0, 0., terminal2)
-        state = memory.get_recent_state(obs2)
+        state = np.array(memory.get_recent_state(obs2))
         assert state.shape == (2,) + obs_size
         assert np.all(state[0] == obs1)
         assert np.all(state[1] == obs2)
 
         memory.append(obs2, 0, 0., terminal3)
-        state = memory.get_recent_state(obs3)
+        state = np.array(memory.get_recent_state(obs3))
         assert state.shape == (2,) + obs_size
         assert np.all(state[0] == obs2)
         assert np.all(state[1] == obs3)
 
         memory.append(obs3, 0, 0., terminal4)
-        state = memory.get_recent_state(obs4)
+        state = np.array(memory.get_recent_state(obs4))
         assert state.shape == (2,) + obs_size
         assert np.all(state[0] == np.zeros(obs_size))
         assert np.all(state[1] == obs4)
 
         memory.append(obs4, 0, 0., terminal5)
-        state = memory.get_recent_state(obs5)
+        state = np.array(memory.get_recent_state(obs5))
         assert state.shape == (2,) + obs_size
         assert np.all(state[0] == obs4)
         assert np.all(state[1] == obs5)
 
         memory.append(obs5, 0, 0., terminal6)
-        state = memory.get_recent_state(obs6)
+        state = np.array(memory.get_recent_state(obs6))
         assert state.shape == (2,) + obs_size
         assert np.all(state[0] == np.zeros(obs_size))
         assert np.all(state[1] == obs6)
-=======
-    state = np.array(memory.get_recent_state(obs0))
-    assert state.shape == (2,) + obs_size
-    assert np.allclose(state[0], 0.)
-    assert np.all(state[1] == obs0)
-
-    # memory.append takes the current observation, the reward after taking an action and if
-    # the *new* observation is terminal, thus `obs0` and `terminal1` is correct.
-    memory.append(obs0, 0, 0., terminal1)
-    state = np.array(memory.get_recent_state(obs1))
-    assert state.shape == (2,) + obs_size
-    assert np.all(state[0] == obs0)
-    assert np.all(state[1] == obs1)
-
-    memory.append(obs1, 0, 0., terminal2)
-    state = np.array(memory.get_recent_state(obs2))
-    assert state.shape == (2,) + obs_size
-    assert np.all(state[0] == obs1)
-    assert np.all(state[1] == obs2)
-
-    memory.append(obs2, 0, 0., terminal3)
-    state = np.array(memory.get_recent_state(obs3))
-    assert state.shape == (2,) + obs_size
-    assert np.all(state[0] == obs2)
-    assert np.all(state[1] == obs3)
-
-    memory.append(obs3, 0, 0., terminal4)
-    state = np.array(memory.get_recent_state(obs4))
-    assert state.shape == (2,) + obs_size
-    assert np.all(state[0] == np.zeros(obs_size))
-    assert np.all(state[1] == obs4)
-
-    memory.append(obs4, 0, 0., terminal5)
-    state = np.array(memory.get_recent_state(obs5))
-    assert state.shape == (2,) + obs_size
-    assert np.all(state[0] == obs4)
-    assert np.all(state[1] == obs5)
-
-    memory.append(obs5, 0, 0., terminal6)
-    state = np.array(memory.get_recent_state(obs6))
-    assert state.shape == (2,) + obs_size
-    assert np.all(state[0] == np.zeros(obs_size))
-    assert np.all(state[1] == obs6)
->>>>>>> cd9f2c44
 
 
 def test_training_flag():
@@ -177,14 +132,14 @@
             EpisodicMemory(1, window_length=2),
         ]
         for memory in memories:
-            state = memory.get_recent_state(obs0)
+            state = np.array(memory.get_recent_state(obs0))
             assert state.shape == (2,) + obs_size
             assert np.allclose(state[0], 0.)
             assert np.all(state[1] == obs0)
             assert memory.nb_entries == 0
             
             memory.append(obs0, 0, 0., terminal1, training=training)
-            state = memory.get_recent_state(obs1)
+            state = np.array(memory.get_recent_state(obs1))
             assert state.shape == (2,) + obs_size
             assert np.all(state[0] == obs0)
             assert np.all(state[1] == obs1)
@@ -194,7 +149,7 @@
                 assert memory.nb_entries == 0
 
             memory.append(obs1, 0, 0., terminal2, training=training)
-            state = memory.get_recent_state(obs2)
+            state = np.array(memory.get_recent_state(obs2))
             assert state.shape == (2,) + obs_size
             assert np.allclose(state[0], 0.)
             assert np.all(state[1] == obs2)
@@ -228,14 +183,13 @@
         obs4 = np.random.random(obs_size)
         terminal4 = False
 
-<<<<<<< HEAD
         obs5 = np.random.random(obs_size)
         terminal5 = True
 
         obs6 = np.random.random(obs_size)
         terminal6 = False
         
-        state = memory.get_recent_state(obs0)
+        state = np.array(memory.get_recent_state(obs0))
         assert state.shape == (2,) + obs_size
         assert np.allclose(state[0], 0.)
         assert np.all(state[1] == obs0)
@@ -243,109 +197,43 @@
         # memory.append takes the current observation, the reward after taking an action and if
         # the *new* observation is terminal, thus `obs0` and `terminal1` is correct.
         memory.append(obs0, 0, 0., terminal1)
-        state = memory.get_recent_state(obs1)
-=======
-        state = np.array(memory.get_recent_state(obs0))
-        assert state.shape == (2,) + obs_size
-        assert np.allclose(state[0], 0.)
-        assert np.all(state[1] == obs0)
-        assert memory.nb_entries == 0
-        
-        memory.append(obs0, 0, 0., terminal1, training=training)
         state = np.array(memory.get_recent_state(obs1))
->>>>>>> cd9f2c44
         assert state.shape == (2,) + obs_size
         assert np.all(state[0] == obs0)
         assert np.all(state[1] == obs1)
 
-<<<<<<< HEAD
         memory.append(obs1, 0, 0., terminal2)
-        state = memory.get_recent_state(obs2)
-=======
-        memory.append(obs1, 0, 0., terminal2, training=training)
         state = np.array(memory.get_recent_state(obs2))
->>>>>>> cd9f2c44
         assert state.shape == (2,) + obs_size
         assert np.all(state[0] == obs1)
         assert np.all(state[1] == obs2)
 
         memory.append(obs2, 0, 0., terminal3)
-        state = memory.get_recent_state(obs3)
+        state = np.array(memory.get_recent_state(obs3))
         assert state.shape == (2,) + obs_size
         assert np.all(state[0] == obs2)
         assert np.all(state[1] == obs3)
 
         memory.append(obs3, 0, 0., terminal4)
-        state = memory.get_recent_state(obs4)
+        state = np.array(memory.get_recent_state(obs4))
         assert state.shape == (2,) + obs_size
         assert np.all(state[0] == obs3)
         assert np.all(state[1] == obs4)
 
         memory.append(obs4, 0, 0., terminal5)
-        state = memory.get_recent_state(obs5)
+        state = np.array(memory.get_recent_state(obs5))
         assert state.shape == (2,) + obs_size
         assert np.all(state[0] == obs4)
         assert np.all(state[1] == obs5)
 
         memory.append(obs5, 0, 0., terminal6)
-        state = memory.get_recent_state(obs6)
+        state = np.array(memory.get_recent_state(obs6))
         assert state.shape == (2,) + obs_size
         assert np.all(state[0] == obs5)
         assert np.all(state[1] == obs6)
 
-<<<<<<< HEAD
 
 def test_sequential_sampling():
-=======
-    obs6 = np.random.random(obs_size)
-    terminal6 = False
-    
-    state = np.array(memory.get_recent_state(obs0))
-    assert state.shape == (2,) + obs_size
-    assert np.allclose(state[0], 0.)
-    assert np.all(state[1] == obs0)
-
-    # memory.append takes the current observation, the reward after taking an action and if
-    # the *new* observation is terminal, thus `obs0` and `terminal1` is correct.
-    memory.append(obs0, 0, 0., terminal1)
-    state = np.array(memory.get_recent_state(obs1))
-    assert state.shape == (2,) + obs_size
-    assert np.all(state[0] == obs0)
-    assert np.all(state[1] == obs1)
-
-    memory.append(obs1, 0, 0., terminal2)
-    state = np.array(memory.get_recent_state(obs2))
-    assert state.shape == (2,) + obs_size
-    assert np.all(state[0] == obs1)
-    assert np.all(state[1] == obs2)
-
-    memory.append(obs2, 0, 0., terminal3)
-    state = np.array(memory.get_recent_state(obs3))
-    assert state.shape == (2,) + obs_size
-    assert np.all(state[0] == obs2)
-    assert np.all(state[1] == obs3)
-
-    memory.append(obs3, 0, 0., terminal4)
-    state = np.array(memory.get_recent_state(obs4))
-    assert state.shape == (2,) + obs_size
-    assert np.all(state[0] == obs3)
-    assert np.all(state[1] == obs4)
-
-    memory.append(obs4, 0, 0., terminal5)
-    state = np.array(memory.get_recent_state(obs5))
-    assert state.shape == (2,) + obs_size
-    assert np.all(state[0] == obs4)
-    assert np.all(state[1] == obs5)
-
-    memory.append(obs5, 0, 0., terminal6)
-    state = np.array(memory.get_recent_state(obs6))
-    assert state.shape == (2,) + obs_size
-    assert np.all(state[0] == obs5)
-    assert np.all(state[1] == obs6)
-
-
-def test_sampling():
->>>>>>> cd9f2c44
     memory = SequentialMemory(100, window_length=2, ignore_episode_boundaries=False)
     obs_size = (3, 4)
     actions = range(5)
